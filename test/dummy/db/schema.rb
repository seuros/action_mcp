# This file is auto-generated from the current state of the database. Instead
# of editing this file, please use the migrations feature of Active Record to
# incrementally modify your database, and then regenerate this schema definition.
#
# This file is the source Rails uses to define your schema when running `bin/rails
# db:schema:load`. When creating a new database, `bin/rails db:schema:load` tends to
# be faster and is potentially less error prone than running all of your
# migrations from scratch. Old migrations may fail to apply correctly if those
# migrations use external dependencies or application code.
#
# It's strongly recommended that you check this file into your version control system.

<<<<<<< HEAD
ActiveRecord::Schema[8.0].define(version: 2025_05_17_135611) do
=======
ActiveRecord::Schema[8.0].define(version: 2025_05_12_154359) do
>>>>>>> 1022d103
  # These are extensions that must be enabled in order to support this database
  enable_extension "pg_catalog.plpgsql"

  create_table "action_mcp_session_messages", force: :cascade do |t|
    t.string "session_id", null: false
    t.string "direction", default: "client", null: false, comment: "The message recipient"
    t.string "message_type", null: false, comment: "The type of the message"
    t.string "jsonrpc_id"
    t.jsonb "message_json"
    t.datetime "created_at", null: false
    t.datetime "updated_at", null: false
    t.boolean "is_ping", default: false, null: false, comment: "Whether the message is a ping"
    t.boolean "request_acknowledged", default: false, null: false
    t.boolean "request_cancelled", default: false, null: false
    t.index [ "session_id" ], name: "index_action_mcp_session_messages_on_session_id"
  end

  create_table "action_mcp_session_resources", force: :cascade do |t|
    t.string "session_id", null: false
    t.string "uri", null: false
    t.string "name"
    t.text "description"
    t.string "mime_type", null: false
    t.boolean "created_by_tool", default: false
    t.datetime "last_accessed_at"
    t.json "metadata"
    t.datetime "created_at", null: false
    t.datetime "updated_at", null: false
    t.index [ "session_id" ], name: "index_action_mcp_session_resources_on_session_id"
  end

  create_table "action_mcp_session_subscriptions", force: :cascade do |t|
    t.string "session_id", null: false
    t.string "uri", null: false
    t.datetime "last_notification_at"
    t.datetime "created_at", null: false
    t.datetime "updated_at", null: false
    t.index [ "session_id" ], name: "index_action_mcp_session_subscriptions_on_session_id"
  end

  create_table "action_mcp_sessions", id: :string, force: :cascade do |t|
    t.string "role", default: "server", null: false, comment: "The role of the session"
    t.string "status", default: "pre_initialize", null: false
    t.datetime "ended_at", comment: "The time the session ended"
    t.string "protocol_version"
    t.jsonb "server_capabilities", comment: "The capabilities of the server"
    t.jsonb "client_capabilities", comment: "The capabilities of the client"
    t.jsonb "server_info", comment: "The information about the server"
    t.jsonb "client_info", comment: "The information about the client"
    t.boolean "initialized", default: false, null: false
    t.integer "messages_count", default: 0, null: false
    t.datetime "created_at", null: false
    t.datetime "updated_at", null: false
    t.integer "sse_event_counter", default: 0, null: false
    t.jsonb "tool_registry", default: []
    t.jsonb "prompt_registry", default: []
    t.jsonb "resource_registry", default: []
  end

  create_table "action_mcp_sse_events", force: :cascade do |t|
    t.string "session_id", null: false
    t.integer "event_id", null: false
    t.text "data", null: false
    t.datetime "created_at", null: false
    t.datetime "updated_at", null: false
    t.index [ "created_at" ], name: "index_action_mcp_sse_events_on_created_at"
    t.index [ "session_id", "event_id" ], name: "index_action_mcp_sse_events_on_session_id_and_event_id", unique: true
    t.index [ "session_id" ], name: "index_action_mcp_sse_events_on_session_id"
  end

  create_table "solid_cable_messages", force: :cascade do |t|
    t.binary "channel", null: false
    t.binary "payload", null: false
    t.datetime "created_at", null: false
    t.bigint "channel_hash", null: false
    t.index [ "channel" ], name: "index_solid_cable_messages_on_channel"
    t.index [ "channel_hash" ], name: "index_solid_cable_messages_on_channel_hash"
    t.index [ "created_at" ], name: "index_solid_cable_messages_on_created_at"
  end

  create_table "solid_cache_entries", force: :cascade do |t|
    t.binary "key", null: false
    t.binary "value", null: false
    t.datetime "created_at", null: false
    t.bigint "key_hash", null: false
    t.integer "byte_size", null: false
    t.index [ "byte_size" ], name: "index_solid_cache_entries_on_byte_size"
    t.index [ "key_hash", "byte_size" ], name: "index_solid_cache_entries_on_key_hash_and_byte_size"
    t.index [ "key_hash" ], name: "index_solid_cache_entries_on_key_hash", unique: true
  end

  create_table "solid_queue_blocked_executions", force: :cascade do |t|
    t.bigint "job_id", null: false
    t.string "queue_name", null: false
    t.integer "priority", default: 0, null: false
    t.string "concurrency_key", null: false
    t.datetime "expires_at", null: false
    t.datetime "created_at", null: false
    t.index [ "concurrency_key", "priority", "job_id" ], name: "index_solid_queue_blocked_executions_for_release"
    t.index [ "expires_at", "concurrency_key" ], name: "index_solid_queue_blocked_executions_for_maintenance"
    t.index [ "job_id" ], name: "index_solid_queue_blocked_executions_on_job_id", unique: true
  end

  create_table "solid_queue_claimed_executions", force: :cascade do |t|
    t.bigint "job_id", null: false
    t.bigint "process_id"
    t.datetime "created_at", null: false
    t.index [ "job_id" ], name: "index_solid_queue_claimed_executions_on_job_id", unique: true
    t.index [ "process_id", "job_id" ], name: "index_solid_queue_claimed_executions_on_process_id_and_job_id"
  end

  create_table "solid_queue_failed_executions", force: :cascade do |t|
    t.bigint "job_id", null: false
    t.text "error"
    t.datetime "created_at", null: false
    t.index [ "job_id" ], name: "index_solid_queue_failed_executions_on_job_id", unique: true
  end

  create_table "solid_queue_jobs", force: :cascade do |t|
    t.string "queue_name", null: false
    t.string "class_name", null: false
    t.text "arguments"
    t.integer "priority", default: 0, null: false
    t.string "active_job_id"
    t.datetime "scheduled_at"
    t.datetime "finished_at"
    t.string "concurrency_key"
    t.datetime "created_at", null: false
    t.datetime "updated_at", null: false
    t.index [ "active_job_id" ], name: "index_solid_queue_jobs_on_active_job_id"
    t.index [ "class_name" ], name: "index_solid_queue_jobs_on_class_name"
    t.index [ "finished_at" ], name: "index_solid_queue_jobs_on_finished_at"
    t.index [ "queue_name", "finished_at" ], name: "index_solid_queue_jobs_for_filtering"
    t.index [ "scheduled_at", "finished_at" ], name: "index_solid_queue_jobs_for_alerting"
  end

  create_table "solid_queue_pauses", force: :cascade do |t|
    t.string "queue_name", null: false
    t.datetime "created_at", null: false
    t.index [ "queue_name" ], name: "index_solid_queue_pauses_on_queue_name", unique: true
  end

  create_table "solid_queue_processes", force: :cascade do |t|
    t.string "kind", null: false
    t.datetime "last_heartbeat_at", null: false
    t.bigint "supervisor_id"
    t.integer "pid", null: false
    t.string "hostname"
    t.text "metadata"
    t.datetime "created_at", null: false
    t.string "name", null: false
    t.index [ "last_heartbeat_at" ], name: "index_solid_queue_processes_on_last_heartbeat_at"
    t.index [ "name", "supervisor_id" ], name: "index_solid_queue_processes_on_name_and_supervisor_id", unique: true
    t.index [ "supervisor_id" ], name: "index_solid_queue_processes_on_supervisor_id"
  end

  create_table "solid_queue_ready_executions", force: :cascade do |t|
    t.bigint "job_id", null: false
    t.string "queue_name", null: false
    t.integer "priority", default: 0, null: false
    t.datetime "created_at", null: false
    t.index [ "job_id" ], name: "index_solid_queue_ready_executions_on_job_id", unique: true
    t.index [ "priority", "job_id" ], name: "index_solid_queue_poll_all"
    t.index [ "queue_name", "priority", "job_id" ], name: "index_solid_queue_poll_by_queue"
  end

  create_table "solid_queue_recurring_executions", force: :cascade do |t|
    t.bigint "job_id", null: false
    t.string "task_key", null: false
    t.datetime "run_at", null: false
    t.datetime "created_at", null: false
    t.index [ "job_id" ], name: "index_solid_queue_recurring_executions_on_job_id", unique: true
    t.index [ "task_key", "run_at" ], name: "index_solid_queue_recurring_executions_on_task_key_and_run_at", unique: true
  end

  create_table "solid_queue_recurring_tasks", force: :cascade do |t|
    t.string "key", null: false
    t.string "schedule", null: false
    t.string "command", limit: 2048
    t.string "class_name"
    t.text "arguments"
    t.string "queue_name"
    t.integer "priority", default: 0
    t.boolean "static", default: true, null: false
    t.text "description"
    t.datetime "created_at", null: false
    t.datetime "updated_at", null: false
    t.index [ "key" ], name: "index_solid_queue_recurring_tasks_on_key", unique: true
    t.index [ "static" ], name: "index_solid_queue_recurring_tasks_on_static"
  end

  create_table "solid_queue_scheduled_executions", force: :cascade do |t|
    t.bigint "job_id", null: false
    t.string "queue_name", null: false
    t.integer "priority", default: 0, null: false
    t.datetime "scheduled_at", null: false
    t.datetime "created_at", null: false
    t.index [ "job_id" ], name: "index_solid_queue_scheduled_executions_on_job_id", unique: true
    t.index [ "scheduled_at", "priority", "job_id" ], name: "index_solid_queue_dispatch_all"
  end

  create_table "solid_queue_semaphores", force: :cascade do |t|
    t.string "key", null: false
    t.integer "value", default: 1, null: false
    t.datetime "expires_at", null: false
    t.datetime "created_at", null: false
    t.datetime "updated_at", null: false
    t.index [ "expires_at" ], name: "index_solid_queue_semaphores_on_expires_at"
    t.index [ "key", "value" ], name: "index_solid_queue_semaphores_on_key_and_value"
    t.index [ "key" ], name: "index_solid_queue_semaphores_on_key", unique: true
  end

<<<<<<< HEAD
  create_table "users", force: :cascade do |t|
    t.string "email"
    t.datetime "created_at", null: false
    t.datetime "updated_at", null: false
  end

=======
>>>>>>> 1022d103
  add_foreign_key "action_mcp_session_messages", "action_mcp_sessions", column: "session_id", name: "fk_action_mcp_session_messages_session_id", on_update: :cascade, on_delete: :cascade
  add_foreign_key "action_mcp_session_resources", "action_mcp_sessions", column: "session_id", on_delete: :cascade
  add_foreign_key "action_mcp_session_subscriptions", "action_mcp_sessions", column: "session_id", on_delete: :cascade
  add_foreign_key "action_mcp_sse_events", "action_mcp_sessions", column: "session_id"
  add_foreign_key "solid_queue_blocked_executions", "solid_queue_jobs", column: "job_id", on_delete: :cascade
  add_foreign_key "solid_queue_claimed_executions", "solid_queue_jobs", column: "job_id", on_delete: :cascade
  add_foreign_key "solid_queue_failed_executions", "solid_queue_jobs", column: "job_id", on_delete: :cascade
  add_foreign_key "solid_queue_ready_executions", "solid_queue_jobs", column: "job_id", on_delete: :cascade
  add_foreign_key "solid_queue_recurring_executions", "solid_queue_jobs", column: "job_id", on_delete: :cascade
  add_foreign_key "solid_queue_scheduled_executions", "solid_queue_jobs", column: "job_id", on_delete: :cascade
end<|MERGE_RESOLUTION|>--- conflicted
+++ resolved
@@ -10,11 +10,7 @@
 #
 # It's strongly recommended that you check this file into your version control system.
 
-<<<<<<< HEAD
 ActiveRecord::Schema[8.0].define(version: 2025_05_17_135611) do
-=======
-ActiveRecord::Schema[8.0].define(version: 2025_05_12_154359) do
->>>>>>> 1022d103
   # These are extensions that must be enabled in order to support this database
   enable_extension "pg_catalog.plpgsql"
 
@@ -24,12 +20,12 @@
     t.string "message_type", null: false, comment: "The type of the message"
     t.string "jsonrpc_id"
     t.jsonb "message_json"
-    t.datetime "created_at", null: false
-    t.datetime "updated_at", null: false
     t.boolean "is_ping", default: false, null: false, comment: "Whether the message is a ping"
     t.boolean "request_acknowledged", default: false, null: false
     t.boolean "request_cancelled", default: false, null: false
-    t.index [ "session_id" ], name: "index_action_mcp_session_messages_on_session_id"
+    t.datetime "created_at", null: false
+    t.datetime "updated_at", null: false
+    t.index ["session_id"], name: "index_action_mcp_session_messages_on_session_id"
   end
 
   create_table "action_mcp_session_resources", force: :cascade do |t|
@@ -43,7 +39,7 @@
     t.json "metadata"
     t.datetime "created_at", null: false
     t.datetime "updated_at", null: false
-    t.index [ "session_id" ], name: "index_action_mcp_session_resources_on_session_id"
+    t.index ["session_id"], name: "index_action_mcp_session_resources_on_session_id"
   end
 
   create_table "action_mcp_session_subscriptions", force: :cascade do |t|
@@ -52,7 +48,7 @@
     t.datetime "last_notification_at"
     t.datetime "created_at", null: false
     t.datetime "updated_at", null: false
-    t.index [ "session_id" ], name: "index_action_mcp_session_subscriptions_on_session_id"
+    t.index ["session_id"], name: "index_action_mcp_session_subscriptions_on_session_id"
   end
 
   create_table "action_mcp_sessions", id: :string, force: :cascade do |t|
@@ -66,12 +62,12 @@
     t.jsonb "client_info", comment: "The information about the client"
     t.boolean "initialized", default: false, null: false
     t.integer "messages_count", default: 0, null: false
-    t.datetime "created_at", null: false
-    t.datetime "updated_at", null: false
     t.integer "sse_event_counter", default: 0, null: false
     t.jsonb "tool_registry", default: []
     t.jsonb "prompt_registry", default: []
     t.jsonb "resource_registry", default: []
+    t.datetime "created_at", null: false
+    t.datetime "updated_at", null: false
   end
 
   create_table "action_mcp_sse_events", force: :cascade do |t|
@@ -80,170 +76,19 @@
     t.text "data", null: false
     t.datetime "created_at", null: false
     t.datetime "updated_at", null: false
-    t.index [ "created_at" ], name: "index_action_mcp_sse_events_on_created_at"
-    t.index [ "session_id", "event_id" ], name: "index_action_mcp_sse_events_on_session_id_and_event_id", unique: true
-    t.index [ "session_id" ], name: "index_action_mcp_sse_events_on_session_id"
+    t.index ["created_at"], name: "index_action_mcp_sse_events_on_created_at"
+    t.index ["session_id", "event_id"], name: "index_action_mcp_sse_events_on_session_id_and_event_id", unique: true
+    t.index ["session_id"], name: "index_action_mcp_sse_events_on_session_id"
   end
 
-  create_table "solid_cable_messages", force: :cascade do |t|
-    t.binary "channel", null: false
-    t.binary "payload", null: false
-    t.datetime "created_at", null: false
-    t.bigint "channel_hash", null: false
-    t.index [ "channel" ], name: "index_solid_cable_messages_on_channel"
-    t.index [ "channel_hash" ], name: "index_solid_cable_messages_on_channel_hash"
-    t.index [ "created_at" ], name: "index_solid_cable_messages_on_created_at"
-  end
-
-  create_table "solid_cache_entries", force: :cascade do |t|
-    t.binary "key", null: false
-    t.binary "value", null: false
-    t.datetime "created_at", null: false
-    t.bigint "key_hash", null: false
-    t.integer "byte_size", null: false
-    t.index [ "byte_size" ], name: "index_solid_cache_entries_on_byte_size"
-    t.index [ "key_hash", "byte_size" ], name: "index_solid_cache_entries_on_key_hash_and_byte_size"
-    t.index [ "key_hash" ], name: "index_solid_cache_entries_on_key_hash", unique: true
-  end
-
-  create_table "solid_queue_blocked_executions", force: :cascade do |t|
-    t.bigint "job_id", null: false
-    t.string "queue_name", null: false
-    t.integer "priority", default: 0, null: false
-    t.string "concurrency_key", null: false
-    t.datetime "expires_at", null: false
-    t.datetime "created_at", null: false
-    t.index [ "concurrency_key", "priority", "job_id" ], name: "index_solid_queue_blocked_executions_for_release"
-    t.index [ "expires_at", "concurrency_key" ], name: "index_solid_queue_blocked_executions_for_maintenance"
-    t.index [ "job_id" ], name: "index_solid_queue_blocked_executions_on_job_id", unique: true
-  end
-
-  create_table "solid_queue_claimed_executions", force: :cascade do |t|
-    t.bigint "job_id", null: false
-    t.bigint "process_id"
-    t.datetime "created_at", null: false
-    t.index [ "job_id" ], name: "index_solid_queue_claimed_executions_on_job_id", unique: true
-    t.index [ "process_id", "job_id" ], name: "index_solid_queue_claimed_executions_on_process_id_and_job_id"
-  end
-
-  create_table "solid_queue_failed_executions", force: :cascade do |t|
-    t.bigint "job_id", null: false
-    t.text "error"
-    t.datetime "created_at", null: false
-    t.index [ "job_id" ], name: "index_solid_queue_failed_executions_on_job_id", unique: true
-  end
-
-  create_table "solid_queue_jobs", force: :cascade do |t|
-    t.string "queue_name", null: false
-    t.string "class_name", null: false
-    t.text "arguments"
-    t.integer "priority", default: 0, null: false
-    t.string "active_job_id"
-    t.datetime "scheduled_at"
-    t.datetime "finished_at"
-    t.string "concurrency_key"
-    t.datetime "created_at", null: false
-    t.datetime "updated_at", null: false
-    t.index [ "active_job_id" ], name: "index_solid_queue_jobs_on_active_job_id"
-    t.index [ "class_name" ], name: "index_solid_queue_jobs_on_class_name"
-    t.index [ "finished_at" ], name: "index_solid_queue_jobs_on_finished_at"
-    t.index [ "queue_name", "finished_at" ], name: "index_solid_queue_jobs_for_filtering"
-    t.index [ "scheduled_at", "finished_at" ], name: "index_solid_queue_jobs_for_alerting"
-  end
-
-  create_table "solid_queue_pauses", force: :cascade do |t|
-    t.string "queue_name", null: false
-    t.datetime "created_at", null: false
-    t.index [ "queue_name" ], name: "index_solid_queue_pauses_on_queue_name", unique: true
-  end
-
-  create_table "solid_queue_processes", force: :cascade do |t|
-    t.string "kind", null: false
-    t.datetime "last_heartbeat_at", null: false
-    t.bigint "supervisor_id"
-    t.integer "pid", null: false
-    t.string "hostname"
-    t.text "metadata"
-    t.datetime "created_at", null: false
-    t.string "name", null: false
-    t.index [ "last_heartbeat_at" ], name: "index_solid_queue_processes_on_last_heartbeat_at"
-    t.index [ "name", "supervisor_id" ], name: "index_solid_queue_processes_on_name_and_supervisor_id", unique: true
-    t.index [ "supervisor_id" ], name: "index_solid_queue_processes_on_supervisor_id"
-  end
-
-  create_table "solid_queue_ready_executions", force: :cascade do |t|
-    t.bigint "job_id", null: false
-    t.string "queue_name", null: false
-    t.integer "priority", default: 0, null: false
-    t.datetime "created_at", null: false
-    t.index [ "job_id" ], name: "index_solid_queue_ready_executions_on_job_id", unique: true
-    t.index [ "priority", "job_id" ], name: "index_solid_queue_poll_all"
-    t.index [ "queue_name", "priority", "job_id" ], name: "index_solid_queue_poll_by_queue"
-  end
-
-  create_table "solid_queue_recurring_executions", force: :cascade do |t|
-    t.bigint "job_id", null: false
-    t.string "task_key", null: false
-    t.datetime "run_at", null: false
-    t.datetime "created_at", null: false
-    t.index [ "job_id" ], name: "index_solid_queue_recurring_executions_on_job_id", unique: true
-    t.index [ "task_key", "run_at" ], name: "index_solid_queue_recurring_executions_on_task_key_and_run_at", unique: true
-  end
-
-  create_table "solid_queue_recurring_tasks", force: :cascade do |t|
-    t.string "key", null: false
-    t.string "schedule", null: false
-    t.string "command", limit: 2048
-    t.string "class_name"
-    t.text "arguments"
-    t.string "queue_name"
-    t.integer "priority", default: 0
-    t.boolean "static", default: true, null: false
-    t.text "description"
-    t.datetime "created_at", null: false
-    t.datetime "updated_at", null: false
-    t.index [ "key" ], name: "index_solid_queue_recurring_tasks_on_key", unique: true
-    t.index [ "static" ], name: "index_solid_queue_recurring_tasks_on_static"
-  end
-
-  create_table "solid_queue_scheduled_executions", force: :cascade do |t|
-    t.bigint "job_id", null: false
-    t.string "queue_name", null: false
-    t.integer "priority", default: 0, null: false
-    t.datetime "scheduled_at", null: false
-    t.datetime "created_at", null: false
-    t.index [ "job_id" ], name: "index_solid_queue_scheduled_executions_on_job_id", unique: true
-    t.index [ "scheduled_at", "priority", "job_id" ], name: "index_solid_queue_dispatch_all"
-  end
-
-  create_table "solid_queue_semaphores", force: :cascade do |t|
-    t.string "key", null: false
-    t.integer "value", default: 1, null: false
-    t.datetime "expires_at", null: false
-    t.datetime "created_at", null: false
-    t.datetime "updated_at", null: false
-    t.index [ "expires_at" ], name: "index_solid_queue_semaphores_on_expires_at"
-    t.index [ "key", "value" ], name: "index_solid_queue_semaphores_on_key_and_value"
-    t.index [ "key" ], name: "index_solid_queue_semaphores_on_key", unique: true
-  end
-
-<<<<<<< HEAD
   create_table "users", force: :cascade do |t|
     t.string "email"
     t.datetime "created_at", null: false
     t.datetime "updated_at", null: false
   end
 
-=======
->>>>>>> 1022d103
   add_foreign_key "action_mcp_session_messages", "action_mcp_sessions", column: "session_id", name: "fk_action_mcp_session_messages_session_id", on_update: :cascade, on_delete: :cascade
   add_foreign_key "action_mcp_session_resources", "action_mcp_sessions", column: "session_id", on_delete: :cascade
   add_foreign_key "action_mcp_session_subscriptions", "action_mcp_sessions", column: "session_id", on_delete: :cascade
   add_foreign_key "action_mcp_sse_events", "action_mcp_sessions", column: "session_id"
-  add_foreign_key "solid_queue_blocked_executions", "solid_queue_jobs", column: "job_id", on_delete: :cascade
-  add_foreign_key "solid_queue_claimed_executions", "solid_queue_jobs", column: "job_id", on_delete: :cascade
-  add_foreign_key "solid_queue_failed_executions", "solid_queue_jobs", column: "job_id", on_delete: :cascade
-  add_foreign_key "solid_queue_ready_executions", "solid_queue_jobs", column: "job_id", on_delete: :cascade
-  add_foreign_key "solid_queue_recurring_executions", "solid_queue_jobs", column: "job_id", on_delete: :cascade
-  add_foreign_key "solid_queue_scheduled_executions", "solid_queue_jobs", column: "job_id", on_delete: :cascade
 end